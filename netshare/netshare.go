package netshare

import (
	"fmt"
	"github.com/ContainX/docker-volume-netshare/netshare/drivers"
	log "github.com/Sirupsen/logrus"
	"github.com/docker/go-plugins-helpers/volume"
	"github.com/spf13/cobra"
	"os"
	"path/filepath"
	"strconv"
	"syscall"
)

const (
	UsernameFlag   = "username"
	PasswordFlag   = "password"
	DomainFlag     = "domain"
	SecurityFlag   = "security"
	VersionFlag    = "version"
	OptionsFlag    = "options"
	BasedirFlag    = "basedir"
	VerboseFlag    = "verbose"
	AvailZoneFlag  = "az"
	NoResolveFlag  = "noresolve"
	NetRCFlag      = "netrc"
	TCPFlag        = "tcp"
	PortFlag       = "port"
	NameServerFlag = "nameserver"
	NameFlag       = "name"
	SecretFlag     = "secret"
	ContextFlag    = "context"
	CephMount      = "sorcemount"
	CephPort       = "port"
	CephOpts       = "options"
	ServerMount    = "servermount"
	EnvSambaUser   = "NETSHARE_CIFS_USERNAME"
	EnvSambaPass   = "NETSHARE_CIFS_PASSWORD"
	EnvSambaWG     = "NETSHARE_CIFS_DOMAIN"
	EnvSambaSec    = "NETSHARE_CIFS_SECURITY"
	EnvNfsVers     = "NETSHARE_NFS_VERSION"
	EnvTCP         = "NETSHARE_TCP_ENABLED"
	EnvTCPAddr     = "NETSHARE_TCP_ADDR"
	PluginAlias    = "netshare"
	NetshareHelp   = `
	docker-volume-netshare (NFS V3/4, AWS EFS and CIFS Volume Driver Plugin)

Provides docker volume support for NFS v3 and 4, EFS as well as CIFS.  This plugin can be run multiple times to
support different mount types.

== Version: %s - Built: %s ==
	`
)

var (
	rootCmd = &cobra.Command{
		Use:              "docker-volume-netshare",
		Short:            "NFS and CIFS - Docker volume driver plugin",
		Long:             NetshareHelp,
		PersistentPreRun: setupLogger,
	}

	cifsCmd = &cobra.Command{
		Use:   "cifs",
		Short: "run plugin in CIFS mode",
		Run:   execCIFS,
	}

	nfsCmd = &cobra.Command{
		Use:   "nfs",
		Short: "run plugin in NFS mode",
		Run:   execNFS,
	}

	efsCmd = &cobra.Command{
		Use:   "efs",
		Short: "run plugin in AWS EFS mode",
		Run:   execEFS,
	}

	cephCmd = &cobra.Command{
		Use:   "ceph",
		Short: "run plugin in Ceph mode",
		Run:   execCEPH,
	}

	versionCmd = &cobra.Command{
		Use:   "version",
		Short: "Display current version and build date",
		Run: func(cmd *cobra.Command, args []string) {
			fmt.Printf("\nVersion: %s - Built: %s\n\n", Version, BuildDate)
		},
	}
	baseDir          = ""
	Version   string = ""
	BuildDate string = ""
)

func Execute() {
	setupFlags()
	rootCmd.Long = fmt.Sprintf(NetshareHelp, Version, BuildDate)
	rootCmd.AddCommand(versionCmd, cifsCmd, nfsCmd, efsCmd, cephCmd)
	rootCmd.Execute()
}

func setupFlags() {
	rootCmd.PersistentFlags().StringVar(&baseDir, BasedirFlag, filepath.Join(volume.DefaultDockerRootDirectory, PluginAlias), "Mounted volume base directory")
	rootCmd.PersistentFlags().Bool(TCPFlag, false, "Bind to TCP rather than Unix sockets.  Can also be set via NETSHARE_TCP_ENABLED")
	rootCmd.PersistentFlags().String(PortFlag, ":8877", "TCP Port if --tcp flag is true.  :PORT for all interfaces or ADDRESS:PORT to bind.")
	rootCmd.PersistentFlags().Bool(VerboseFlag, false, "Turns on verbose logging")

	cifsCmd.Flags().StringP(UsernameFlag, "u", "", "Username to use for mounts.  Can also set environment NETSHARE_CIFS_USERNAME")
	cifsCmd.Flags().StringP(PasswordFlag, "p", "", "Password to use for mounts.  Can also set environment NETSHARE_CIFS_PASSWORD")
	cifsCmd.Flags().StringP(DomainFlag, "d", "", "Domain to use for mounts.  Can also set environment NETSHARE_CIFS_DOMAIN")
	cifsCmd.Flags().StringP(SecurityFlag, "s", "", "Security mode to use for mounts (mount.cifs's sec option). Can also set environment NETSHARE_CIFS_SECURITY.")
	cifsCmd.Flags().StringP(NetRCFlag, "", os.Getenv("HOME"), "The default .netrc location.  Default is the user.home directory")
	cifsCmd.Flags().StringP(OptionsFlag, "o", "", "Options passed to Cifs mounts (ex: nounix,uid=433)")

	nfsCmd.Flags().IntP(VersionFlag, "v", 4, "NFS Version to use [3 | 4]. Can also be set with NETSHARE_NFS_VERSION")
	nfsCmd.Flags().StringP(OptionsFlag, "o", "", fmt.Sprintf("Options passed to nfs mounts (ex: %s)", drivers.DefaultNfsV3))

	efsCmd.Flags().String(AvailZoneFlag, "", "AWS Availability zone [default: \"\", looks up via metadata]")
	efsCmd.Flags().String(NameServerFlag, "", "Custom DNS nameserver.  [default \"\", uses /etc/resolv.conf]")
	efsCmd.Flags().Bool(NoResolveFlag, false, "Indicates EFS mount sources are IP Addresses vs File System ID")

	cephCmd.Flags().StringP(NameFlag, "n", "admin", "Username to use for ceph mount.")
	cephCmd.Flags().StringP(SecretFlag, "s", "NoneProvided", "Password to use for Ceph Mount.")
	cephCmd.Flags().StringP(ContextFlag, "c", "system_u:object_r:tmp_t:s0", "SELinux  Context of Ceph Mount.")
	cephCmd.Flags().StringP(CephMount, "m", "10.0.0.1", "Address of Ceph source mount.")
	cephCmd.Flags().StringP(CephPort, "p", "6789", "Port to use for ceph mount.")
	cephCmd.Flags().StringP(ServerMount, "S", "/mnt/ceph", "Directory to use as ceph local mount.")
	cephCmd.Flags().StringP(OptionsFlag, "o", "", "Options passed to Ceph mounts ")
}

func setupLogger(cmd *cobra.Command, args []string) {
	if verbose, _ := cmd.Flags().GetBool(VerboseFlag); verbose {
		log.SetLevel(log.DebugLevel)
	} else {
		log.SetLevel(log.InfoLevel)
	}
}

func execCEPH(cmd *cobra.Command, args []string) {
	username, _ := cmd.Flags().GetString(NameFlag)
	password, _ := cmd.Flags().GetString(SecretFlag)
	context, _ := cmd.Flags().GetString(ContextFlag)
	cephmount, _ := cmd.Flags().GetString(CephMount)
	cephport, _ := cmd.Flags().GetString(CephPort)
	servermount, _ := cmd.Flags().GetString(ServerMount)
	cephopts, _ := cmd.Flags().GetString(CephOpts)

	if len(username) > 0 {
		username = "name=" + username
	}
	if len(password) > 0 {
		password = "secret=" + password
	}
	if len(context) > 0 {
		context = "context=" + "\"" + context + "\""
	}
	d := drivers.NewCephDriver(rootForType(drivers.CEPH), username, password, context, cephmount, cephport, servermount, cephopts)
	start(drivers.CEPH, d)
}

func execNFS(cmd *cobra.Command, args []string) {
	version, _ := cmd.Flags().GetInt(VersionFlag)
	if os.Getenv(EnvNfsVers) != "" {
		if v, err := strconv.Atoi(os.Getenv(EnvNfsVers)); err == nil {
			if v == 3 || v == 4 {
				version = v
			}
		}
	}
	options, _ := cmd.Flags().GetString(OptionsFlag)
	d := drivers.NewNFSDriver(rootForType(drivers.NFS), version, options)
	startOutput(fmt.Sprintf("NFS Version %d :: options: '%s'", version, options))
	start(drivers.NFS, d)
}

func execEFS(cmd *cobra.Command, args []string) {
	az, _ := cmd.Flags().GetString(AvailZoneFlag)
	resolve, _ := cmd.Flags().GetBool(NoResolveFlag)
	ns, _ := cmd.Flags().GetString(NameServerFlag)
	d := drivers.NewEFSDriver(rootForType(drivers.EFS), az, ns, !resolve)
	startOutput(fmt.Sprintf("EFS :: availability-zone: %s, resolve: %v, ns: %s", az, resolve, ns))
	start(drivers.EFS, d)
}

func execCIFS(cmd *cobra.Command, args []string) {
	user := typeOrEnv(cmd, UsernameFlag, EnvSambaUser)
	pass := typeOrEnv(cmd, PasswordFlag, EnvSambaPass)
	domain := typeOrEnv(cmd, DomainFlag, EnvSambaWG)
	security := typeOrEnv(cmd, SecurityFlag, EnvSambaSec)
	netrc, _ := cmd.Flags().GetString(NetRCFlag)
	options, _ := cmd.Flags().GetString(OptionsFlag)

	creds := drivers.NewCifsCredentials(user, pass, domain, security)

	d := drivers.NewCIFSDriver(rootForType(drivers.CIFS), creds, netrc, options)
	if len(user) > 0 {
		startOutput(fmt.Sprintf("CIFS :: %s, opts: %s", creds, options))
	} else {
		startOutput(fmt.Sprintf("CIFS :: netrc: %s, opts: %s", netrc, options))
	}
	start(drivers.CIFS, d)
}

func startOutput(info string) {
	log.Infof("== docker-volume-netshare :: Version: %s - Built: %s ==", Version, BuildDate)
	log.Infof("Starting %s", info)
}

func typeOrEnv(cmd *cobra.Command, flag, envname string) string {
	val, _ := cmd.Flags().GetString(flag)
	if val == "" {
		val = os.Getenv(envname)
	}
	return val
}

func rootForType(dt drivers.DriverType) string {
	return filepath.Join(baseDir, dt.String())
}

func start(dt drivers.DriverType, driver volume.Driver) {
	h := volume.NewHandler(driver)
	if isTCPEnabled() {
		addr := os.Getenv(EnvTCPAddr)
		if addr == "" {
			addr, _ = rootCmd.PersistentFlags().GetString(PortFlag)
		}
		fmt.Println(h.ServeTCP(dt.String(), addr, nil))
	} else {
<<<<<<< HEAD
		fmt.Println(h.ServeUnix(dt.String(), 0))
=======
		fmt.Println(h.ServeUnix(dt.String(), syscall.Getgid()))
>>>>>>> ef4b683a
	}
}

func isTCPEnabled() bool {
	if tcp, _ := rootCmd.PersistentFlags().GetBool(TCPFlag); tcp {
		return tcp
	}

	if os.Getenv(EnvTCP) != "" {
		ev, _ := strconv.ParseBool(os.Getenv(EnvTCP))
		fmt.Println(ev)

		return ev
	}
	return false
}<|MERGE_RESOLUTION|>--- conflicted
+++ resolved
@@ -2,14 +2,15 @@
 
 import (
 	"fmt"
+	"os"
+	"path/filepath"
+	"strconv"
+	"syscall"
+
 	"github.com/ContainX/docker-volume-netshare/netshare/drivers"
 	log "github.com/Sirupsen/logrus"
 	"github.com/docker/go-plugins-helpers/volume"
 	"github.com/spf13/cobra"
-	"os"
-	"path/filepath"
-	"strconv"
-	"syscall"
 )
 
 const (
@@ -231,11 +232,7 @@
 		}
 		fmt.Println(h.ServeTCP(dt.String(), addr, nil))
 	} else {
-<<<<<<< HEAD
-		fmt.Println(h.ServeUnix(dt.String(), 0))
-=======
 		fmt.Println(h.ServeUnix(dt.String(), syscall.Getgid()))
->>>>>>> ef4b683a
 	}
 }
 
