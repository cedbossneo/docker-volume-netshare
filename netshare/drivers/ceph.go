package drivers

import (
	"fmt"
	log "github.com/Sirupsen/logrus"
	"github.com/docker/go-plugins-helpers/volume"
	"os"
	"strings"
)

const (
	CephOptions   = "cephopts"
)

type cephDriver struct {
	volumeDriver
	username string
	password string
	context string
	cephmount string
	cephport string
	localmount string
	cephopts map[string]string
}

//var (
//	EmptyMap = map[string]string{}
//)

func NewCephDriver(root string, username string, password string, context string, cephmount string, cephport string, localmount string, cephopts string) cephDriver {
	d := cephDriver{
		 volumeDriver:  newVolumeDriver(root),
		 username:      username,
		 password:		password,
		 context:		context,
		 cephmount:		cephmount,
		 cephport:		cephport,
		 localmount:	localmount,
		 cephopts:		map[string]string{},
	}
<<<<<<< HEAD

	if len(cephopts) > 0 {
=======
	if len(cephopts) > 0 {
<<<<<<< HEAD
=======
		fmt.Printf("\t***** From NewCephDriver: There ARE %d cephopts\n\r", len(cephopts))
		for options, value := range(cephopts) {
			fmt.Printf("\t***** From NewCephDriver: Option = %d  -- Value = %s\n\r", options, string(value))
		}

>>>>>>> e9ff9480ab672e7a835018ca7c7c3e7e5f11e6c8
>>>>>>> 8de06b75
		d.cephopts[CephOptions] = cephopts
	} else {
	}

	return d
}


func (n cephDriver) Mount(r volume.Request) volume.Response {
	log.Debugf("Entering Mount: %v", r)
	n.m.Lock()
	defer n.m.Unlock()
	hostdir := mountpoint(n.root, r.Name)
	source := n.fixSource(r)
	if n.mountm.HasMount(r.Name) && n.mountm.Count(r.Name) > 0 {
		log.Infof("Using existing CEPH volume mount: %s", hostdir)
		n.mountm.Increment(r.Name)
		return volume.Response{Mountpoint: hostdir}
	}

	log.Infof("Mounting CEPH volume %s on %s", source, hostdir)
	if err := createDest(hostdir); err != nil {
		return volume.Response{Err: err.Error()}
	}

	if err := n.mountVolume(source, hostdir); err != nil {
		return volume.Response{Err: err.Error()}
	}
	n.mountm.Add(r.Name, hostdir)
	return volume.Response{Mountpoint: hostdir}
}

func (n cephDriver) Unmount(r volume.Request) volume.Response {
	log.Debugf("Entering Unmount: %v", r)

	n.m.Lock()
	defer n.m.Unlock()
	hostdir := mountpoint(n.root, r.Name)

	if n.mountm.HasMount(r.Name) {
		if n.mountm.Count(r.Name) > 1 {
			log.Printf("Skipping unmount for %s - in use by other containers", r.Name)
			n.mountm.Decrement(r.Name)
			return volume.Response{}
		}
		n.mountm.Decrement(r.Name)
	}

	log.Infof("Unmounting volume name %s from %s", r.Name, hostdir)

	if err := run(fmt.Sprintf("umount %s", hostdir)); err != nil {
		return volume.Response{Err: err.Error()}
	}

	n.mountm.DeleteIfNotManaged(r.Name)

	if err := os.RemoveAll(hostdir); err != nil {
		return volume.Response{Err: err.Error()}
	}

	return volume.Response{}
}

func (n cephDriver) fixSource(r volume.Request) string {
	if n.mountm.HasOption(r.Name, ShareOpt) {
		return n.mountm.GetOption(r.Name, ShareOpt)
	}
	source := strings.Split(r.Name, "/")
	source[0] = source[0] + ":"
	return strings.Join(source, "/")
}

func (n cephDriver) mountVolume(source, dest string) error {
	var cmd string

	options := n.mountOptions(n.mountm.GetOptions(dest))
	opts := ""
	if val, ok := options[CephOptions]; ok {
		opts = val
		fmt.Println("opts = ", opts)
	}

	mountCmd := "mount"

	if log.GetLevel() == log.DebugLevel {
		mountCmd = mountCmd + " -t ceph"
	}
	
<<<<<<< HEAD
	cmd = fmt.Sprintf("%s -t ceph %s:%s:/ -o %s,%s,%s %s %s", mountCmd, n.cephmount, n.cephport, n.context, n.username, n.password, opts, dest)
=======
<<<<<<< HEAD
	cmd = fmt.Sprintf("%s -t ceph %s:%s:/ -o %s,%s,%s %s %s", mountCmd, n.cephmount, n.cephport, n.context, n.username, n.password, opts, dest)
=======
	cmd = fmt.Sprintf("%s -t ceph %s:%s:/ -o %s,%s,%s %s", mountCmd, n.cephmount, n.cephport, n.context, n.username, n.password, dest)
>>>>>>> e9ff9480ab672e7a835018ca7c7c3e7e5f11e6c8
	fmt.Printf("The final commnand is '", string(cmd), "'")
>>>>>>> 8de06b75

	log.Debugf("exec: %s\n", cmd)
	return run(cmd)
}

func (n cephDriver) mountOptions(src map[string]string) map[string]string {
	if len(n.cephopts) == 0 && len(src) == 0 {
		return EmptyMap
	}

	dst := map[string]string{}
	for k, v := range n.cephopts {
		dst[k] = v
	}
	for k, v := range src {
		dst[k] = v
	}
	return dst
}<|MERGE_RESOLUTION|>--- conflicted
+++ resolved
@@ -38,22 +38,8 @@
 		 localmount:	localmount,
 		 cephopts:		map[string]string{},
 	}
-<<<<<<< HEAD
-
 	if len(cephopts) > 0 {
-=======
-	if len(cephopts) > 0 {
-<<<<<<< HEAD
-=======
-		fmt.Printf("\t***** From NewCephDriver: There ARE %d cephopts\n\r", len(cephopts))
-		for options, value := range(cephopts) {
-			fmt.Printf("\t***** From NewCephDriver: Option = %d  -- Value = %s\n\r", options, string(value))
-		}
-
->>>>>>> e9ff9480ab672e7a835018ca7c7c3e7e5f11e6c8
->>>>>>> 8de06b75
 		d.cephopts[CephOptions] = cephopts
-	} else {
 	}
 
 	return d
@@ -140,16 +126,7 @@
 		mountCmd = mountCmd + " -t ceph"
 	}
 	
-<<<<<<< HEAD
 	cmd = fmt.Sprintf("%s -t ceph %s:%s:/ -o %s,%s,%s %s %s", mountCmd, n.cephmount, n.cephport, n.context, n.username, n.password, opts, dest)
-=======
-<<<<<<< HEAD
-	cmd = fmt.Sprintf("%s -t ceph %s:%s:/ -o %s,%s,%s %s %s", mountCmd, n.cephmount, n.cephport, n.context, n.username, n.password, opts, dest)
-=======
-	cmd = fmt.Sprintf("%s -t ceph %s:%s:/ -o %s,%s,%s %s", mountCmd, n.cephmount, n.cephport, n.context, n.username, n.password, dest)
->>>>>>> e9ff9480ab672e7a835018ca7c7c3e7e5f11e6c8
-	fmt.Printf("The final commnand is '", string(cmd), "'")
->>>>>>> 8de06b75
 
 	log.Debugf("exec: %s\n", cmd)
 	return run(cmd)
